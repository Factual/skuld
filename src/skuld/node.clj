--- conflicted
+++ resolved
@@ -58,7 +58,6 @@
         participant (helix/participant {:zookeeper zk
                                         :cluster cluster
                                         :instance {:host host :port port}
-<<<<<<< HEAD
                                         :fsm fsm})
         router (clj-helix.route/router! participant)
 
@@ -69,9 +68,6 @@
 
     ; Start network node
     (net/start! net)
-=======
-                                        :fsm fsm})]
->>>>>>> 70097d3f
 
     {:host host
      :port port
