--- conflicted
+++ resolved
@@ -322,7 +322,6 @@
   we inform all zombies which are not a part of our new cohort that it is safe
   to drop their claim set."
   [vnode]
-<<<<<<< HEAD
   (locking vnode
     (when (and
             (active? vnode)
@@ -426,114 +425,6 @@
                                            state)))]
                       (trace-log vnode "elect: election successful: epoch is" epoch "for cohort" new-cohort)
                       (broadcast-heartbeat! vnode))))))))))))
-=======
-  (trace-log vnode "elect: initiating election")
-  (locking vnode
-    (when (active? vnode)
-      (trace-log vnode "elect: this node is active")
-
-      (when (< (+ @(:last-leader-msg-time vnode) election-timeout)
-               (flake/linear-time))
-        (trace-log vnode "elect: current leader is outdated")
-
-        ; First, compute the set of peers that will comprise the next epoch.
-        (let [self       (net-id vnode)
-              new-cohort (set (peers vnode))
-
-              ; Increment the epoch and update the node set.
-              epoch (-> vnode
-                        :state
-                        (swap! (fn [state]
-                                 (merge state {:epoch (inc (:epoch state))
-                                               :leader self
-                                               :type :candidate
-                                               :cohort new-cohort})))
-                        :epoch)
-
-              ; Check ZK's last leader information
-              old (deref (zk-leader vnode))]
-          (if (<= epoch (:epoch old))
-            ; We're outdated; fast-forward to the new epoch.
-            (do
-              (trace-log vnode "elect: Outdated epoch relative to ZK; aborting election")
-              (swap! (:state vnode) (fn [state]
-                                      (if (<= (:epoch state) (:epoch old))
-                                        (merge state {:epoch (:epoch old)
-                                                      :leader false
-                                                      :type :follower
-                                                      :cohort (:cohort old)})
-                                        state))))
-
-            ; Issue requests to all nodes in old and new cohorts
-            (let [old-cohort  (set (:cohort old))
-                  responses   (atom (list))
-                  accepted?   (promise)
-                  peers       (disj (set/union new-cohort old-cohort) self)]
-              (trace-log vnode "elect: Issuing requests for election" :old old-cohort :new new-cohort)
-              (doseq [node peers]
-                (net/req! (:net vnode) (list node) {:r 1}
-                          {:type :request-vote
-                           :partition (:partition vnode)
-                           :leader self
-                           :cohort new-cohort
-                           :epoch epoch}
-                          [[r]]
-                          (let [rs (swap! responses conj r)]
-                            (if (accept-newer-epoch! vnode r)
-                              ; Cancel request; we saw a newer epoch from a peer.
-                              (do
-                                (deliver accepted? false)
-                                (trace-log vnode
-                                      "elect: aborting candidacy due to newer epoch"))
-                              ; Have we enough votes?
-                              (if (sufficient-votes? vnode old-cohort new-cohort rs)
-                                (do
-                                  (deliver accepted? true)
-                                  (trace-log vnode "elect: Received enough votes:" rs))
-                                (when (<= (count peers) (count rs))
-                                  (deliver accepted? false)
-                                  (trace-log vnode "elect: All votes in; giving up.")))))))
-
-              ; Await responses
-              (if-not (deref accepted? 5000 false)
-                (trace-log vnode "elect: election failed; not enough votes")
-
-                ; Sync from old cohort.
-                (if-not (sync-with-majority! vnode
-                                             old-cohort
-                                             skuld.aae/sync-from!)
-                  (trace-log vnode "elect: Wasn't able to replicate from enough of old cohort; cannot become leader.")
-
-                  ; Sync to new cohort.
-                  (if-not (sync-with-majority! vnode
-                                               new-cohort
-                                               skuld.aae/sync-to!)
-                    (errorf "%s: elect: Wasn't able to replicate to enough of new cohort; cannot become leader." (full-id vnode))
-
-                    ; Update ZK with new cohort and epoch--but only if nobody else
-                    ; got there first.
-                    (let [new-leader {:epoch epoch
-                                      :cohort new-cohort}
-                          set-leader (curator/swap!! (zk-leader vnode)
-                                                     (fn [current]
-                                                       (if (= old current)
-                                                         new-leader
-                                                         current)))]
-                      (if (not= new-leader set-leader)
-                        (trace-log vnode "elect: election failed: another leader updated zk")
-
-                        ; Success!
-                        (let [state (swap! (:state vnode)
-                                           (fn [state]
-                                             (if (= epoch (:epoch state))
-                                               ; Still waiting for responses
-                                               (assoc state :type :leader)
-                                               ; We voted for someone else in the
-                                               ; meantime
-                                               state)))]
-                          (update-last-leader-msg-time! vnode)
-                          (trace-log vnode "elect: election successful: cohort now" epoch new-cohort))))))))))))))
->>>>>>> 0e2587c8
 
 ;; Tasks
 
