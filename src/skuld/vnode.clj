(ns skuld.vnode
  "A state machine which manages an instance of a partition on this node."
  (:use skuld.util
        clojure.tools.logging)
  (:require [skuld.task       :as task]
            [skuld.db         :as db]
            [skuld.db.level   :as level]
            [skuld.net        :as net]
            [skuld.flake      :as flake]
            [skuld.curator    :as curator]
            [skuld.queue      :as queue]
            [clj-helix.route  :as route]
            [clojure.set      :as set])
  (:import com.aphyr.skuld.Bytes))

; DEAL WITH IT
(in-ns 'skuld.aae)
(clojure.core/declare sync-from!)
(clojure.core/declare sync-to!)
(in-ns 'skuld.vnode)

(declare wipe!)

(defn vnode
  "Create a new vnode. Options:
  
  :partition
  :state"
  [opts]
  (info (format "%s/%s:" (net/string-id (net/id (:net opts))) (:partition opts)) "starting vnode")
  {:partition (:partition opts)
   :net       (:net opts)
   :router    (:router opts)
   :queue     (:queue opts)
   :db        (level/open {:partition (:partition opts)
                           :host      (:host (:net opts))
                           :port      (:port (:net opts))})
   :last-leader-msg-time (atom Long/MIN_VALUE)
   :zk-leader (delay
                (curator/distributed-atom (:curator opts)
                                          (str "/" (:partition opts)
                                               "/leader")
                                          {:epoch 0
                                           :cohort #{}}))
   :state     (atom {:type :follower
                     :leader nil
                     :epoch 0})})

;; Leaders

(defn peers
  "Peers for this vnode."
  [vnode]
  (doall
    (map #(select-keys % [:host :port])
      (route/instances (:router vnode) :skuld (:partition vnode) :peer))))

(defn zk-leader
  "A curator distributed atom backed by Zookeeper, containing the current epoch
  and cohort."
  [vnode]
  @(:zk-leader vnode))

(defn net-id
  "The net id of the node hosting this vnode."
  [vnode]
  (net/id (:net vnode)))

(defn state
  "The current state of a vnode."
  [vnode]
  @(:state vnode))

(defn leader?
  "Is this vnode a leader?"
  [vnode]
  (= :leader (:type (state vnode))))

(defn follower?
  "Is this vnode a follower?"
  [vnode]
  (= :follower (:type (state vnode))))

(defn candidate?
  "Is this vnode a candidate?"
  [vnode]
  (= :candidate (:type (state vnode))))

(defn active?
  "Is this vnode a leader or peer?"
  [vnode]
  (-> vnode
      state
      :type
      #{:leader :follower :candidate}))

(defn zombie?
  "Is this vnode a zombie?"
  [vnode]
  (= :zombie (:type (state vnode))))

(defn dead?
  "Is this vnode dead?"
  [vnode]
  (= :dead (:type (state vnode))))

(defn epoch
  "The current epoch for this vnode."
  [vnode]
  (:epoch (state vnode)))

(defn leader
  "What's the current leader for this vnode?"
  [vnode]
  (:leader (state vnode)))

(def election-timeout
  "How long do we have to wait before initiating an election, in ms?"
  10000)

;; Logging

(defn full-id
  "Full ID for vnode"
  [vnode]
  (format "%s/%s" (net/string-id (net-id vnode)) (:partition vnode)))

(defmacro trace-log
  "Log a message with context"
  [vnode & args]
  `(let [vnode-id# (format "%s:" (full-id ~vnode))]
     (info vnode-id# ~@args)))

(defn update-last-leader-msg-time!
  "Update the last leader message time"
  [vnode]
  (swap! (:last-leader-msg-time vnode) max (flake/linear-time)))

(defn suppress-election!
  [vnode msg]
  (when (= (:epoch msg) (epoch vnode))
    (update-last-leader-msg-time! vnode)))

(defn accept-newer-epoch!
  "Any node with newer epoch information than us can update us to that epoch
  and convert us to a follower. Returns state if epoch updated, nil otherwise."
  [vnode msg]
  (when-let [leader-epoch (:epoch msg)]
    (when (< (epoch vnode) leader-epoch)
      (let [state (-> vnode
                      :state
                      (swap! (fn [state]
                               (if (< (:epoch state) leader-epoch)
                                 {:type (if (= :zombie (:type state))
                                          :zombie
                                          :follower)
                                  :epoch leader-epoch
                                  :cohort (:cohort msg)
                                  :leader (:leader msg)
                                  :updated true}
                                 (dissoc state :updated)))))]
        (when (:updated state)
          (suppress-election! vnode msg)
          (trace-log vnode "assuming epoch" leader-epoch)
          state)))))

(defn request-vote!
  "Accepts a new-leader message from a peer, and returns a vote for the
  node--or an error if our epoch is current or newer. Returns a response
  message."
  [vnode msg]
  (if-let [state (accept-newer-epoch! vnode msg)]
    (assoc state :vote (net-id vnode))
    (state vnode)))

(defn demote!
  "Forces a leader to step down."
  [vnode]
  (locking vnode
    (trace-log vnode "demoted")
    (swap! (:state vnode) (fn [state]
                           (if (= :leader (:type state))
                             (assoc state :type :follower)
                             state)))))

(defn zombie!
  "Places the vnode into an immutable zombie mode, where it waits to hand off
  its data to a leader."
  [vnode]
  (locking vnode
    (trace-log vnode "now zombie")
    (swap! (:state vnode) assoc :type :zombie)))

(defn revive!
  "Converts dead or zombie vnodes into followers."
  [vnode]
  (locking vnode
    (trace-log vnode "revived!")
    (swap! (:state vnode) (fn [state]
                            (if (#{:zombie :dead} (:type state))
                              (assoc state :type :follower)
                              state)))))

(defn shutdown!
  "Converts a zombie to state :dead, and closes resources."
  [vnode]
  (locking vnode
    (when-not (= :dead @(:state vnode))
      (reset! (:state vnode) :dead)
      (db/close! (:db vnode)))))

(defn majority-excluding-self
  "Given a vnode, and a set of nodes, how many responses from *other* nodes
  (i.e. assuming we vote yes for ourself) are required to comprise a majority
  of the set?"
  [vnode cohort]
  ((if (cohort (net-id vnode)) dec identity)
   (majority (count cohort))))

(defn sufficient-votes?
  "Given a vnode, old cohort, and new cohort, does the given collection of
  request-vote responses allow us to become a leader?"
  [vnode old-cohort new-cohort votes]
  (let [votes (set (keep :vote votes))]
    (and (<= (majority-excluding-self vnode old-cohort)
             (count (set/intersection old-cohort votes)))
         (<= (majority-excluding-self vnode new-cohort)
             (count (set/intersection new-cohort votes))))))

(defn sync-with-majority!
  "Tries to copy tasks to or from a majority of the given cohort, using
  sync-fn. Returns true if successful."
  [vnode cohort sync-fn]
  (not (pos? (loop [remaining (majority-excluding-self vnode cohort)
                    [node & more] (seq (disj cohort (net-id vnode)))]
               (if-not (and node (< 0 remaining))
                 ; Done
                 remaining
                 ; Copy data from another node and repeat
                 (recur (if (try (sync-fn vnode node)
                                 (catch RuntimeException e
                                   (locking *out*
                                     (error e "while synchronizing"
                                         (:partition vnode) "with" node))
                                   false))
                          (dec remaining)
                          remaining)
                        more))))))

(defn elect!
  "Attempt to become a primary. We need to ensure that:

  1. Leaders are logically sequential
  2. Each leader's claim set is a superset of the previous leader
  
  We have: a target cohort of nodes for the new epoch, provided by helix.
  Some previous cohort of nodes belonging to the old epoch, tracked by ZK.

  To become a leader, one must successfully:

  1. Read the previous epoch+cohort from ZK
  
  2. (optimization) Ensure that the previous epoch is strictly less than the
  epoch this node is going to be the leader for.
  
  3. Broadcast a claim message to the new cohort, union the old cohort

  4. Receive votes from a majority of the nodes in the old cohort

  5. Receive votes from a majority of the nodes in the new cohort

    - At this juncture, neither the new nor the old cohort can commit claims
  for our target epoch or lower, making the set of claims made in older epochs
  immutable. If we are beat by another node using a newer epoch, it will have
  recovered a superset of those claims; we'll fail to CAS in step 8, and no
  claims will be lost.

  6. Obtain all claims from a majority of the old cohort, and union them in to
  our local claim set.

    - This ensures that we are aware of all claims made prior to our epoch.

  7. Broadcast our local claim set to a majority of the new cohort.

    - This ensures that any *future* epoch will correctly recover our claim
      set. 6 + 7 provide a continuous history of claims, by induction.

  8. CAS our new epoch and cohort into zookeeper, ensuring that nobody else
     beat us to it.

  If any stage fails, delay randomly and retry.

  A note on zombies:

  Zombies are nodes which are ready to give up ownership of a vnode but cannot,
  because they may still be required to hand off their claim set. After step 8,
  we inform all zombies which are not a part of our new cohort that it is safe
  to drop their claim set."
  [vnode]
  (trace-log vnode "elect: initiating election")
  (locking vnode
    (when (active? vnode)
      (trace-log vnode "elect: this node is active")

      (when (< (+ @(:last-leader-msg-time vnode) election-timeout)
               (flake/linear-time))
        (trace-log vnode "elect: current leader is outdated")

        ; First, compute the set of peers that will comprise the next epoch.
        (let [self       (net-id vnode)
              new-cohort (set (peers vnode))

              ; Increment the epoch and update the node set.
              epoch (-> vnode
                        :state
                        (swap! (fn [state]
                                 (merge state {:epoch (inc (:epoch state))
                                               :leader self
                                               :type :candidate
                                               :cohort new-cohort})))
                        :epoch)

              ; Check ZK's last leader information
              old (deref (zk-leader vnode))]
          (if (<= epoch (:epoch old))
            ; We're outdated; fast-forward to the new epoch.
            (do
              (trace-log vnode "elect: Outdated epoch relative to ZK; aborting election")
              (swap! (:state vnode) (fn [state]
                                      (if (<= (:epoch state) (:epoch old))
                                        (merge state {:epoch (:epoch old)
                                                      :leader false
                                                      :type :follower
                                                      :cohort (:cohort old)})
                                        state))))

            ; Issue requests to all nodes in old and new cohorts
            (let [old-cohort  (set (:cohort old))
                  responses   (atom (list))
                  accepted?   (promise)
                  peers       (disj (set/union new-cohort old-cohort) self)]
              (trace-log vnode "elect: Issuing requests for election" :old old-cohort :new new-cohort)
              (doseq [node peers]
                (net/req! (:net vnode) (list node) {:r 1}
                          {:type :request-vote
                           :partition (:partition vnode)
                           :leader self
                           :cohort new-cohort
                           :epoch epoch}
                          [[r]]
                          (let [rs (swap! responses conj r)]
                            (if (accept-newer-epoch! vnode r)
                              ; Cancel request; we saw a newer epoch from a peer.
                              (do
                                (deliver accepted? false)
                                (trace-log vnode
                                      "elect: aborting candidacy due to newer epoch"))
                              ; Have we enough votes?
                              (if (sufficient-votes? vnode old-cohort new-cohort rs)
                                (do
                                  (deliver accepted? true)
                                  (trace-log vnode "elect: Received enough votes:" rs))
                                (when (<= (count peers) (count rs))
                                  (deliver accepted? false)
                                  (trace-log vnode "elect: All votes in; giving up.")))))))

              ; Await responses
              (if-not (deref accepted? 5000 false)
                (trace-log vnode "elect: election failed; not enough votes")

                ; Sync from old cohort.
                (if-not (sync-with-majority! vnode
                                             old-cohort
                                             skuld.aae/sync-from!)
                  (trace-log vnode "elect: Wasn't able to replicate from enough of old cohort; cannot become leader.")

                  ; Sync to new cohort.
                  (if-not (sync-with-majority! vnode
                                               new-cohort
                                               skuld.aae/sync-to!)
                    (errorf "%s: elect: Wasn't able to replicate to enough of new cohort; cannot become leader." (full-id vnode))

                    ; Update ZK with new cohort and epoch--but only if nobody else
                    ; got there first.
                    (let [new-leader {:epoch epoch
                                      :cohort new-cohort}
                          set-leader (curator/swap!! (zk-leader vnode)
                                                     (fn [current]
                                                       (if (= old current)
                                                         new-leader
                                                         current)))]
                      (if (not= new-leader set-leader)
                        (trace-log vnode "elect: election failed: another leader updated zk")

                        ; Success!
                        (let [state (swap! (:state vnode)
                                           (fn [state]
                                             (if (= epoch (:epoch state))
                                               ; Still waiting for responses
                                               (assoc state :type :leader)
                                               ; We voted for someone else in the
                                               ; meantime
                                               state)))]
<<<<<<< HEAD
                          (update-last-leader-msg-time! vnode)
                          (trace-log vnode "election successful: cohort now" epoch new-cohort))))))))))))))
=======
                          (swap! (:last-leader-msg-time vnode) max (flake/linear-time))
                          (trace-log vnode "elect: election successful: cohort now" epoch new-cohort))))))))))))))
>>>>>>> e89474d4

;; Tasks

(defn merge-task!
  "Takes a task and merges it into this vnode."
  [vnode task]
  (db/merge-task! (:db vnode) task)
  (when (leader? vnode)
    (queue/update! (:queue vnode) task)))

(defn get-task
  "Returns a specific task by ID."
  [vnode id]
  (db/get-task (:db vnode) id))

(defn ids
  "All task IDs in this vnode."
  [vnode]
  (db/ids (:db vnode)))

(defn count-tasks
  "How many tasks are in this vnode?"
  [vnode]
  (db/count-tasks (:db vnode)))

(defn tasks
  "All tasks in this vnode."
  [vnode]
  (db/tasks (:db vnode)))

(defn claimed
  "A subset of tasks which are claimed."
  [vnode]
  (->> vnode
       tasks
       (filter task/claimed?)))

(defn unclaimed
  "A subset of tasks which are eligible for claim."
  [vnode]
  (->> vnode
       tasks
       (remove task/completed?)
       (remove task/claimed?)))

(defn request-claim!
  "Applies a claim to a given task. Takes a message from a leader like
  
  {:epoch  The leader's epoch
   :id     The task ID
   :i      The index of the claim
   :claim  A claim map}

  ... and applies the given claim to our copy of that task. Returns an empty
  map if the claim is successful, or {:error ...} if the claim failed."
  [vnode {:keys [id i claim] :as msg}]
  (accept-newer-epoch! vnode msg)
  (suppress-election! vnode msg)
  (try
    (locking vnode
      (assert (not (zombie? vnode)))
      (if (= (:epoch msg) (epoch vnode))
        (do
          (->> (db/claim-task! (:db vnode) id i claim)
               (queue/update! (:queue vnode)))
          {})
        {:error (str "leader epoch " epoch
                     " does not match local epoch " (epoch vnode))}))
    (catch IllegalStateException e
      {:error (.getMessage e)})))

(defn claim!
  "Claims a particular task ID from this vnode, for dt milliseconds. Returns the
  claimed task."
  [vnode task-id dt]
  (let [state     (state vnode)
        cur-epoch (:epoch state)
        cohort    (:cohort state)
        ; How many followers need to ack us?
        maj       (-> cohort
                      set
                      (disj (net-id vnode))
                      count
                      majority
                      dec)]

    (when-not (= :leader (:type state))
      (throw (IllegalStateException. (format "can't initiate claim: not a leader. current vnode type: {}" (:type state)))))

    ; Attempt to claim a task locally.
    (when-let [task (db/claim-task! (:db vnode) task-id dt)]
      (let [; Get claim details
            i     (dec (count (:claims task)))
            claim (nth (:claims task) i)

            ; Try to replicate claim remotely
            responses (net/sync-req! (:net vnode)
                                     (disj cohort (net-id vnode))
                                     {:r maj}
                                     {:type   :request-claim
                                      :epoch  cur-epoch
                                      :id     (:id task)
                                      :i      i
                                      :claim  claim})
            successes (count (remove :error responses))]
      
        ; Check that we're still in the same epoch; a leader could
        ; have subsumed us.
        (when (not= cur-epoch (epoch vnode))
          (throw (IllegalStateException. (str "epoch changed from "
                                         cur-epoch
                                         " to "
                                         (epoch vnode)
                                         ", claim coordinator aborting"))))
    
        (if (<= maj successes)
          (do
            ; We succeeded at this claim, so our cohort has updated their last-leader-msg-time
            (update-last-leader-msg-time! vnode)
            task)
          (throw (IllegalStateException. (str "needed " maj
                                         " acks from followers, only received "
                                         successes))))))))

(defn complete!
  "Completes the given task in the specified claim. Msg should contain:
  
  :task-id  The task identifier
  :claim-id The claim index
  :time     The time the task was completed at, in linear time."
  [vnode msg]
  (merge-task! vnode
               (-> vnode
                   (get-task (:task-id msg))
                   (task/complete (:claim-id msg) (:time msg)))))

(defn wipe!
  "Wipe a vnode's data clean."
  [vnode]
  (trace-log vnode "wiping vnode")
  (db/wipe! (:db vnode))
  vnode)<|MERGE_RESOLUTION|>--- conflicted
+++ resolved
@@ -401,13 +401,8 @@
                                                ; We voted for someone else in the
                                                ; meantime
                                                state)))]
-<<<<<<< HEAD
                           (update-last-leader-msg-time! vnode)
-                          (trace-log vnode "election successful: cohort now" epoch new-cohort))))))))))))))
-=======
-                          (swap! (:last-leader-msg-time vnode) max (flake/linear-time))
                           (trace-log vnode "elect: election successful: cohort now" epoch new-cohort))))))))))))))
->>>>>>> e89474d4
 
 ;; Tasks
 
